# -*- encoding: ascii -*-
# Python 2 and 3 compatible
from __future__ import division, absolute_import, print_function
from prga.compatible import *

from .base import AbstractPass
from ..netlist import PortDirection, Module, ModuleUtils, NetUtils
from ..core.common import ModuleClass, NetClass, IOType, ModuleView, SegmentID, BlockPinID, Position
from ..core.builder import ArrayBuilder
from ..util import Object, uno
from ..exception import PRGAInternalError, PRGAAPIError

from abc import abstractmethod
from itertools import chain
from networkx.exception import NetworkXError

import logging
_logger = logging.getLogger(__name__)

__all__ = ['AbstractSwitchDatabase', 'TranslationPass']

# ----------------------------------------------------------------------------
# -- Switch Database ---------------------------------------------------------
# ----------------------------------------------------------------------------
class AbstractSwitchDatabase(Object):
    """Switch database supplying logical switch modules for instantiation."""

    # == low-level API =======================================================
    # -- properties/methods to be implemented/overriden by subclasses --------
    @abstractmethod
    def get_switch(self, width, module = None):
        """Get a switch module with ``width`` input bits.

        Args:
            width (:obj:`int`): Number of inputs needed
            module (`Module`): The module in which the switch is going to be added

        Returns:
            `Module`: Switch module found

        Note:
            The returned switch could have more than ``width`` input bits
        """
        raise NotImplementedError

    def get_obuf(self):
        """Get the output buffer module.

        Returns:
            `Module` or ``None``:
        """
        return None

# ----------------------------------------------------------------------------
# -- Translation Pass --------------------------------------------------------
# ----------------------------------------------------------------------------
class TranslationPass(AbstractPass):
    """Translate modules in user view to logical view.

    Args:
        top (`Module`): Top-level array in user view. The top array from the context is selected by default

    Keyword Args:
        create_blackbox_for_undefined_primitives (:obj:`bool`): `TranslationPass` does not know how to translate
            primitives. By default, if the logical view is not defined for a primitive, an error is raised.
            If ``create_blackbox_for_undefined_primitives`` is set to ``True``, an empty logical view is created in
            this case.
    """

    __slots__ = ['top', 'create_blackbox_for_undefined_primitives']
    def __init__(self, top = None, *, create_blackbox_for_undefined_primitives = False):
        self.top = top
        self.create_blackbox_for_undefined_primitives = create_blackbox_for_undefined_primitives

    @property
    def key(self):
        return "translation"

    @classmethod
    def _get_or_create_io(cls, module, iotype, position = Position(0, 0), subtile = 0):
        if module.module_class.is_io_block:
            if (port := module.ports.get(iotype)) is None:
                port = ModuleUtils.create_port(module,
                        iotype.case("_ipin", "_opin", "_oe"),
                        1,
                        iotype.case(PortDirection.input_, PortDirection.output, PortDirection.output),
                        key = iotype,
                        net_class = NetClass.io)
            return port
        else:
            if (port := module.ports.get( (iotype, position, subtile) )) is None:
                port = ModuleUtils.create_port(module,
                        '{}_x{}y{}_{}'.format(iotype.name, *position, subtile),
                        1,
                        iotype.case(PortDirection.input_, PortDirection.output, PortDirection.output),
                        key = (iotype, position, subtile),
                        net_class = NetClass.io)
            return port

    def _process_module(self, module, context, *, disable_coalesce = False, is_top = False):
        # shortcut if the module is already processed
        if (logical := context._database.get((ModuleView.logical, module.key))) is not None:
            return logical

        # make sure the user module is tranlatible
        if not (module.module_class.is_cluster or
                module.module_class.is_block or
                module.module_class.is_routing_box or
                module.module_class.is_tile or
                module.module_class.is_array): 
            if self.create_blackbox_for_undefined_primitives and module.module_class.is_primitive:
                pass
            else:
                raise PRGAInternalError("Cannot translate module '{}'. Its module class is {:r}"
                        .format(module, module.module_class))

        # prepare the arguments for creating a new module
        kwargs = {
                'view': ModuleView.logical,
                'module_class': module.module_class,
                'key': module.key,
                }

        # propagate primitive_class
        if module.module_class.is_primitive:
            kwargs["primitive_class"] = module.primitive_class
<<<<<<< HEAD
        # special case for IO block
        if module.module_class.is_io_block:
            assert not module._coalesce_connections
            logical = Module(module.name, **kwargs)
            i, o = map(module.instances['io'].pins.get, ('inpad', 'outpad'))
            if i:
                self._register_u2l(logical, i, ModuleUtils.create_port(
                        logical, '_ipin', 1, PortDirection.input_, net_class = NetClass.io, key = IOType.ipin))
                if o:
                    logical_o = ModuleUtils.create_port(
                            logical, '_opin', 1, PortDirection.output, net_class = NetClass.io, key = IOType.opin)
                    oe = ModuleUtils.create_port(logical, '_oe', 1, PortDirection.output, net_class = NetClass.io,
                            key = IOType.oe)
                    # when oe is unset, output pin should be tied to low
                    if (obuf_model := context.switch_database.get_obuf()) is None:
                        self._register_u2l(logical, o, logical_o)
                    else:
                        obuf = ModuleUtils.instantiate(logical, obuf_model, "_obuf")
                        NetUtils.connect(obuf.pins["opin_o"], logical_o)
                        NetUtils.connect(obuf.pins["oe"], oe)
                        self._register_u2l(logical, o, obuf.pins["opin_i"])
            elif o:
                self._register_u2l(logical, o, ModuleUtils.create_port(
                        logical, '_opin', 1, PortDirection.output, net_class = NetClass.io, key = IOType.opin))
        else:
            logical = Module(module.name, **kwargs)
=======
            kwargs["is_cell"] = True
        elif not disable_coalesce and module.coalesce_connections:
            kwargs['coalesce_connections'] = True

        # create logical module
        logical = Module(module.name, **kwargs)

>>>>>>> d14ecfad
        # translate ports
        for port in itervalues(module.ports):
            attrs = {"key": port.key, "is_clock": port.is_clock}
            if module.module_class.is_primitive:
                attrs["net_class"] = NetClass.user
                if (port_class := getattr(port, "port_class", None)) is not None:
                    attrs["port_class"] = port_class
            elif module.module_class.is_cluster:
                attrs["net_class"] = NetClass.user
            elif module.module_class.is_block:
                if (global_ := getattr(port, "global_", None)) is not None:
                    attrs["net_class"] = NetClass.global_
                    attrs["global_"] = global_
                else:
                    attrs["net_class"] = NetClass.block
            elif module.module_class.is_routing_box:
                if port.key.node_type.is_segment:
                    attrs["net_class"] = NetClass.segment
                else:
                    attrs["net_class"] = NetClass.bridge
            elif module.module_class.is_array or module.module_class.is_tile:
                attrs["net_class"] = NetClass.bridge
            if "net_class" not in attrs:
                raise NotImplementedError("Could not deduct net class of {}".format(port))
            ModuleUtils.create_port(logical, port.name, len(port), port.direction, **attrs)

        # translate instances
        for instance in itervalues(module.instances):
            logical_model = self._process_module(instance.model, context,
                    disable_coalesce = disable_coalesce or not logical.coalesce_connections)
            logical_instance = ModuleUtils.instantiate(logical, logical_model, instance.name, key = instance.key)

        # translate connections
        if module.module_class.is_primitive:
            pass
        else:
            # user connections
            for usink in ModuleUtils._iter_nets(module):
                if not usink.is_sink:
                    continue
                lsink = NetUtils._dereference(logical, NetUtils._reference(usink))
                if module.coalesce_connections:
                    NetUtils.connect(NetUtils._dereference(logical, NetUtils._reference(NetUtils.get_source(usink))),
                            lsink)
                elif not module.allow_multisource:
                    NetUtils.connect([NetUtils._dereference(logical, NetUtils._reference(usrc))
                        for usrc in NetUtils.get_source(usink)], lsink)
                else:
                    for i, bit in enumerate(usink):
                        if len(usrcs := NetUtils.get_multisource(bit)) == 0:
                            continue
                        bitref = NetUtils._reference(bit)
                        if len(usrcs) == 1:
                            NetUtils.connect(NetUtils._dereference(logical, NetUtils._reference(usrcs)), lsink[i])
                            continue
                        switch_model = context.switch_database.get_switch(len(usrcs), logical)
                        switch_name = ["_sw"]
                        if usink.net_type.is_pin:
                            switch_name.append( usink.instance.name )
                            switch_name.append( usink.model.name )
                        else:
                            switch_name.append( usink.name )
                        if bit.net_type.is_bit:
                            switch_name.append( str(i) )
                        switch = ModuleUtils.instantiate(logical, switch_model, "_".join(switch_name),
                                key = (ModuleClass.switch, bitref))
                        NetUtils.connect(
                                [NetUtils._dereference(logical, NetUtils._reference(usrc)) for usrc in usrcs], 
                                switch.pins["i"])
                        NetUtils.connect(switch.pins["o"], lsink[i])

            # logical connections
            for net in ModuleUtils._iter_nets(logical):
                # global wire?
                if net.net_type.is_pin and (global_ := getattr(net.model, "global_", None)) is not None:
                    if not is_top:
                        if (port := logical.ports.get(global_.name)) is None:
                            port = ModuleUtils.create_port(logical, global_.name, global_.width,
                                    PortDirection.input_, net_class = NetClass.global_, global_ = global_)
                        NetUtils.connect(port, net)
                    elif ((tile := ArrayBuilder.get_hierarchical_root(module, global_.bound_to_position)) is None or
                            (iob := tile.model.instances.get(global_.bound_to_subtile)) is None or
                            'inpad' not in iob.pins):
                        raise PRGAInternalError("Global wire '{}' bound to subtile {} at {} but no IO input found"
                                .format(global_.name, global_.bound_to_subtile, global_.bound_to_position))
                    else:
                        NetUtils.connect(self._get_or_create_io(logical, IOType.ipin,
                            global_.bound_to_position, global_.bound_to_subtile), net)
                # IO?
                elif net.net_type.is_pin and net.model.net_class.is_io:
                    port = None
                    if net.instance.model.module_class.is_primitive:
                        port = self._get_or_create_io(logical, net.model.key)
                    elif net.instance.model.module_class.is_io_block:
                        port = self._get_or_create_io(logical, net.model.key, subtile = net.instance.key)
                    else:
                        iotype, pos, subtile = net.model.key
                        port = self._get_or_create_io(logical, iotype, pos + net.instance.key, subtile)
                    if port.direction.is_input:
                        NetUtils.connect(port, net)
                    else:
                        NetUtils.connect(net, port)

        # add to the database
        context._database[ModuleView.logical, module.key] = logical
        _logger.info("Translated: {}".format(module))
        return logical

    def run(self, context, renderer = None):
        top = uno(self.top, context.top)
        if top is None:
            raise PRGAAPIError("Top-level array not set yet.")
        # recursively process modules
        system_top = self._process_module(top, context, is_top = True)
        if top is context.top:
            context.system_top = system_top<|MERGE_RESOLUTION|>--- conflicted
+++ resolved
@@ -124,34 +124,6 @@
         # propagate primitive_class
         if module.module_class.is_primitive:
             kwargs["primitive_class"] = module.primitive_class
-<<<<<<< HEAD
-        # special case for IO block
-        if module.module_class.is_io_block:
-            assert not module._coalesce_connections
-            logical = Module(module.name, **kwargs)
-            i, o = map(module.instances['io'].pins.get, ('inpad', 'outpad'))
-            if i:
-                self._register_u2l(logical, i, ModuleUtils.create_port(
-                        logical, '_ipin', 1, PortDirection.input_, net_class = NetClass.io, key = IOType.ipin))
-                if o:
-                    logical_o = ModuleUtils.create_port(
-                            logical, '_opin', 1, PortDirection.output, net_class = NetClass.io, key = IOType.opin)
-                    oe = ModuleUtils.create_port(logical, '_oe', 1, PortDirection.output, net_class = NetClass.io,
-                            key = IOType.oe)
-                    # when oe is unset, output pin should be tied to low
-                    if (obuf_model := context.switch_database.get_obuf()) is None:
-                        self._register_u2l(logical, o, logical_o)
-                    else:
-                        obuf = ModuleUtils.instantiate(logical, obuf_model, "_obuf")
-                        NetUtils.connect(obuf.pins["opin_o"], logical_o)
-                        NetUtils.connect(obuf.pins["oe"], oe)
-                        self._register_u2l(logical, o, obuf.pins["opin_i"])
-            elif o:
-                self._register_u2l(logical, o, ModuleUtils.create_port(
-                        logical, '_opin', 1, PortDirection.output, net_class = NetClass.io, key = IOType.opin))
-        else:
-            logical = Module(module.name, **kwargs)
-=======
             kwargs["is_cell"] = True
         elif not disable_coalesce and module.coalesce_connections:
             kwargs['coalesce_connections'] = True
@@ -159,7 +131,6 @@
         # create logical module
         logical = Module(module.name, **kwargs)
 
->>>>>>> d14ecfad
         # translate ports
         for port in itervalues(module.ports):
             attrs = {"key": port.key, "is_clock": port.is_clock}
